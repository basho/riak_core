%% -------------------------------------------------------------------
%%
%% riak_core: Core Riak Application
%%
%% Copyright (c) 2007-2013 Basho Technologies, Inc.  All Rights Reserved.
%%
%% This file is provided to you under the Apache License,
%% Version 2.0 (the "License"); you may not use this file
%% except in compliance with the License.  You may obtain
%% a copy of the License at
%%
%%   http://www.apache.org/licenses/LICENSE-2.0
%%
%% Unless required by applicable law or agreed to in writing,
%% software distributed under the License is distributed on an
%% "AS IS" BASIS, WITHOUT WARRANTIES OR CONDITIONS OF ANY
%% KIND, either express or implied.  See the License for the
%% specific language governing permissions and limitations
%% under the License.
%%
%% -------------------------------------------------------------------

%% @doc Various functions that are useful throughout Riak.
-module(riak_core_util).

-export([moment/0,
         make_tmp_dir/0,
         replace_file/2,
         compare_dates/2,
         reload_all/1,
         integer_to_list/2,
         unique_id_62/0,
         str_to_node/1,
         chash_key/1,
         chash_std_keyfun/1,
         chash_bucketonly_keyfun/1,
         mkclientid/1,
         start_app_deps/1,
         build_tree/3,
         orddict_delta/2,
         rpc_every_member/4,
         rpc_every_member_ann/4,
         pmap/2,
         pmap/3,
         multi_rpc/4,
         multi_rpc/5,
         multi_rpc_ann/4,
         multi_rpc_ann/5,
         multicall_ann/4,
         multicall_ann/5,
         shuffle/1,
         is_arch/1,
         format_ip_and_port/2,
         peername/2,
         sockname/2,
         sha/1,
         md5/1,
         make_fold_req/1,
         make_fold_req/2,
         make_fold_req/4,
         make_newest_fold_req/1
        ]).

-include("riak_core_vnode.hrl").

-ifdef(TEST).
-include_lib("eunit/include/eunit.hrl").
-export([counter_loop/1,incr_counter/1,decr_counter/1]).
-endif.

%% R14 Compatibility
-compile({no_auto_import,[integer_to_list/2]}).

%% ===================================================================
%% Public API
%% ===================================================================

%% @spec moment() -> integer()
%% @doc Get the current "moment".  Current implementation is the
%%      number of seconds from year 0 to now, universal time, in
%%      the gregorian calendar.
moment() -> calendar:datetime_to_gregorian_seconds(calendar:universal_time()).

%% @spec compare_dates(string(), string()) -> boolean()
%% @doc Compare two RFC1123 date strings or two now() tuples (or one
%%      of each).  Return true if date A is later than date B.
compare_dates(A={_,_,_}, B={_,_,_}) ->
    %% assume 3-tuples are now() times
    A > B;
compare_dates(A, B) when is_list(A) ->
    %% assume lists are rfc1123 date strings
    compare_dates(rfc1123_to_now(A), B);
compare_dates(A, B) when is_list(B) ->
    compare_dates(A, rfc1123_to_now(B)).

%% 719528 days from Jan 1, 0 to Jan 1, 1970
%%  *86400 seconds/day
-define(SEC_TO_EPOCH, 62167219200).

rfc1123_to_now(String) when is_list(String) ->
    GSec = calendar:datetime_to_gregorian_seconds(
             httpd_util:convert_request_date(String)),
    ESec = GSec-?SEC_TO_EPOCH,
    Sec = ESec rem 1000000,
    MSec = ESec div 1000000,
    {MSec, Sec, 0}.

%% @spec make_tmp_dir() -> string()
%% @doc Create a unique directory in /tmp.  Returns the path
%%      to the new directory.
make_tmp_dir() ->
    TmpId = io_lib:format("riptemp.~p",
                          [erlang:phash2({random:uniform(),self()})]),
    TempDir = filename:join("/tmp", TmpId),
    case filelib:is_dir(TempDir) of
        true -> make_tmp_dir();
        false ->
            ok = file:make_dir(TempDir),
            TempDir
    end.

-spec replace_file(string(), iodata()) -> ok | {error, term()}.

replace_file(FN, Data) ->
    TmpFN = FN ++ ".tmp",
    {ok, FH} = file:open(TmpFN, [write, raw]),
    try
        ok = file:write(FH, Data),
        ok = file:sync(FH),
        ok = file:close(FH),
        ok = file:rename(TmpFN, FN),
        {ok, Contents} = read_file(FN),
        true = (Contents == iolist_to_binary(Data)),
        ok
    catch _:Err ->
            {error, Err}
    end.

%% @doc Similar to {@link file:read_file} but uses raw file I/O
read_file(FName) ->
    {ok, FD} = file:open(FName, [read, raw, binary]),
    IOList = read_file(FD, []),
    file:close(FD),
    {ok, iolist_to_binary(IOList)}.

read_file(FD, Acc) ->
    case file:read(FD, 4096) of
        {ok, Data} ->
            read_file(FD, [Data|Acc]);
        eof ->
            lists:reverse(Acc)
    end.

%% @spec integer_to_list(Integer :: integer(), Base :: integer()) ->
%%          string()
%% @doc Convert an integer to its string representation in the given
%%      base.  Bases 2-62 are supported.
integer_to_list(I, 10) ->
    erlang:integer_to_list(I);
integer_to_list(I, Base)
  when is_integer(I), is_integer(Base),Base >= 2, Base =< 1+$Z-$A+10+1+$z-$a ->
    if I < 0 ->
            [$-|integer_to_list(-I, Base, [])];
       true ->
            integer_to_list(I, Base, [])
    end;
integer_to_list(I, Base) ->
    erlang:error(badarg, [I, Base]).

%% @spec integer_to_list(integer(), integer(), string()) -> string()
integer_to_list(I0, Base, R0) ->
    D = I0 rem Base,
    I1 = I0 div Base,
    R1 = if D >= 36 ->
		 [D-36+$a|R0];
	    D >= 10 ->
		 [D-10+$A|R0];
	    true ->
		 [D+$0|R0]
	 end,
    if I1 =:= 0 ->
	    R1;
       true ->
	    integer_to_list(I1, Base, R1)
    end.

-ifndef(old_hash).
sha(Bin) ->
    crypto:hash(sha, Bin).
<<<<<<< HEAD
-else.
sha(Bin) ->
    crypto:sha(Bin).
=======

md5(Bin) ->
    crypto:hash(md5, Bin).
-else.
sha(Bin) ->
    crypto:sha(Bin).

md5(Bin) ->
    crypto:md5(Bin).
>>>>>>> 965cb4ed
-endif.

%% @spec unique_id_62() -> string()
%% @doc Create a random identifying integer, returning its string
%%      representation in base 62.
unique_id_62() ->
    Rand = sha(term_to_binary({make_ref(), os:timestamp()})),
    <<I:160/integer>> = Rand,
    integer_to_list(I, 62).

%% @spec reload_all(Module :: atom()) ->
%%         [{purge_response(), load_file_response()}]
%% @type purge_response() = boolean()
%% @type load_file_response() = {module, Module :: atom()}|
%%                              {error, term()}
%% @doc Ask each member node of the riak ring to reload the given
%%      Module.  Return is a list of the results of code:purge/1
%%      and code:load_file/1 on each node.
reload_all(Module) ->
    {ok, Ring} = riak_core_ring_manager:get_my_ring(),
    [{rpc:call(Node, code, purge, [Module]),
     rpc:call(Node, code, load_file, [Module])} ||
        Node <- riak_core_ring:all_members(Ring)].

%% @spec mkclientid(RemoteNode :: term()) -> ClientID :: list()
%% @doc Create a unique-enough id for vclock clients.
mkclientid(RemoteNode) ->
    {{Y,Mo,D},{H,Mi,S}} = erlang:universaltime(),
    {_,_,NowPart} = os:timestamp(),
    Id = erlang:phash2([Y,Mo,D,H,Mi,S,node(),RemoteNode,NowPart,self()]),
    <<Id:32>>.

%% @spec chash_key(BKey :: riak_object:bkey()) -> chash:index()
%% @doc Create a binary used for determining replica placement.
chash_key({Bucket,Key}) ->
    BucketProps = riak_core_bucket:get_bucket(Bucket),
    {chash_keyfun, {M, F}} = proplists:lookup(chash_keyfun, BucketProps),
    M:F({Bucket,Key}).

%% @spec chash_std_keyfun(BKey :: riak_object:bkey()) -> chash:index()
%% @doc Default object/ring hashing fun, direct passthrough of bkey.
chash_std_keyfun({Bucket, Key}) -> chash:key_of({Bucket, Key}).

%% @spec chash_bucketonly_keyfun(BKey :: riak_object:bkey()) -> chash:index()
%% @doc Object/ring hashing fun that ignores Key, only uses Bucket.
chash_bucketonly_keyfun({Bucket, _Key}) -> chash:key_of(Bucket).

str_to_node(Node) when is_atom(Node) ->
    str_to_node(atom_to_list(Node));
str_to_node(NodeStr) ->
    case string:tokens(NodeStr, "@") of
        [NodeName] ->
            %% Node name only; no host name. If the local node has a hostname,
            %% append it
            case node_hostname() of
                [] ->
                    list_to_atom(NodeName);
                Hostname ->
                    list_to_atom(NodeName ++ "@" ++ Hostname)
            end;
        _ ->
            list_to_atom(NodeStr)
    end.

node_hostname() ->
    NodeStr = atom_to_list(node()),
    case string:tokens(NodeStr, "@") of
        [_NodeName, Hostname] ->
            Hostname;
        _ ->
            []
    end.

%% @spec start_app_deps(App :: atom()) -> ok
%% @doc Start depedent applications of App.
start_app_deps(App) ->
    {ok, DepApps} = application:get_key(App, applications),
    [ensure_started(A) || A <- DepApps],
    ok.
    

%% @spec ensure_started(Application :: atom()) -> ok
%% @doc Start the named application if not already started.
ensure_started(App) ->
    case application:start(App) of
	ok ->
	    ok;
	{error, {already_started, App}} ->
	    ok
    end.

%% @doc Invoke function `F' over each element of list `L' in parallel,
%%      returning the results in the same order as the input list.
-spec pmap(function(), [node()]) -> [any()].
pmap(F, L) ->
    Parent = self(),
    lists:foldl(
      fun(X, N) ->
              spawn(fun() ->
                            Parent ! {pmap, N, F(X)}
                    end),
              N+1
      end, 0, L),
    L2 = [receive {pmap, N, R} -> {N,R} end || _ <- L],
    {_, L3} = lists:unzip(lists:keysort(1, L2)),
    L3.

-record(pmap_acc,{
                  mapper,
                  fn,
                  n_pending=0,
                  pending=sets:new(),
                  n_done=0,
                  done=[],
                  max_concurrent=1
                  }).

%% @doc Parallel map with a cap on the number of concurrent worker processes.
%% Note: Worker processes are linked to the parent, so a crash propagates.
-spec pmap(Fun::function(), List::list(), MaxP::integer()) -> list().
pmap(Fun, List, MaxP) when MaxP < 1 ->
    pmap(Fun, List, 1);
pmap(Fun, List, MaxP) when is_function(Fun), is_list(List), is_integer(MaxP) ->
    Mapper = self(),
    #pmap_acc{pending=Pending, done=Done} =
                 lists:foldl(fun pmap_worker/2,
                             #pmap_acc{mapper=Mapper,
                                       fn=Fun,
                                       max_concurrent=MaxP},
                             List),
    All = pmap_collect_rest(Pending, Done),
    % Restore input order
    Sorted = lists:keysort(1, All),
    [ R || {_, R} <- Sorted ].

%% @doc Fold function for {@link pmap/3} that spawns up to a max number of
%% workers to execute the mapping function over the input list.
pmap_worker(X, Acc = #pmap_acc{n_pending=NP,
                               pending=Pending,
                               n_done=ND,
                               max_concurrent=MaxP,
                               mapper=Mapper,
                               fn=Fn})
  when NP < MaxP ->
    Worker =
        spawn_link(fun() ->
                           R = Fn(X),
                           Mapper ! {pmap_result, self(), {NP+ND, R}}
                   end),
    Acc#pmap_acc{n_pending=NP+1, pending=sets:add_element(Worker, Pending)};
pmap_worker(X, Acc = #pmap_acc{n_pending=NP,
                               pending=Pending,
                               n_done=ND,
                               done=Done,
                               max_concurrent=MaxP})
  when NP == MaxP ->
    {Result, NewPending} = pmap_collect_one(Pending),
    pmap_worker(X, Acc#pmap_acc{n_pending=NP-1, pending=NewPending,
                                n_done=ND+1, done=[Result|Done]}).

%% @doc Waits for one pending pmap task to finish
pmap_collect_one(Pending) ->
    receive
        {pmap_result, Pid, Result} ->
            Size = sets:size(Pending),
            NewPending = sets:del_element(Pid, Pending),
            case sets:size(NewPending) of
                Size ->
                    pmap_collect_one(Pending);
                _ ->
                    {Result, NewPending}
            end
    end.

pmap_collect_rest(Pending, Done) ->
    case sets:size(Pending) of
        0 ->
            Done;
        _ ->
            {Result, NewPending} = pmap_collect_one(Pending),
            pmap_collect_rest(NewPending, [Result | Done])
    end.


%% @spec rpc_every_member(atom(), atom(), [term()], integer()|infinity)
%%          -> {Results::[term()], BadNodes::[node()]}
%% @doc Make an RPC call to the given module and function on each
%%      member of the cluster.  See rpc:multicall/5 for a description
%%      of the return value.
rpc_every_member(Module, Function, Args, Timeout) ->
    {ok, MyRing} = riak_core_ring_manager:get_my_ring(),
    Nodes = riak_core_ring:all_members(MyRing),
    rpc:multicall(Nodes, Module, Function, Args, Timeout).

%% @doc Same as rpc_every_member/4, but annotate the result set with
%%      the name of the node returning the result.
-spec rpc_every_member_ann(module(), atom(), [term()], integer()|infinity)
                          -> {Results::[{node(), term()}], Down::[node()]}.
rpc_every_member_ann(Module, Function, Args, Timeout) ->
    {ok, MyRing} = riak_core_ring_manager:get_my_ring(),
    Nodes = riak_core_ring:all_members(MyRing),
    {Results, Down} = multicall_ann(Nodes, Module, Function, Args, Timeout),
    {Results, Down}.

%% @doc Perform an RPC call to a list of nodes in parallel, returning the
%%      results in the same order as the input list.
-spec multi_rpc([node()], module(), function(), [any()]) -> [any()].
multi_rpc(Nodes, Mod, Fun, Args) ->
    multi_rpc(Nodes, Mod, Fun, Args, infinity).

%% @doc Perform an RPC call to a list of nodes in parallel, returning the
%%      results in the same order as the input list.
-spec multi_rpc([node()], module(), function(), [any()], timeout()) -> [any()].
multi_rpc(Nodes, Mod, Fun, Args, Timeout) ->
    pmap(fun(Node) ->
                 rpc:call(Node, Mod, Fun, Args, Timeout)
         end, Nodes).

%% @doc Perform an RPC call to a list of nodes in parallel, returning the
%%      results in the same order as the input list. Each result is tagged
%%      with the corresponding node name.
-spec multi_rpc_ann([node()], module(), function(), [any()])
                   -> [{node(), any()}].
multi_rpc_ann(Nodes, Mod, Fun, Args) ->
    multi_rpc_ann(Nodes, Mod, Fun, Args, infinity).

%% @doc Perform an RPC call to a list of nodes in parallel, returning the
%%      results in the same order as the input list. Each result is tagged
%%      with the corresponding node name.
-spec multi_rpc_ann([node()], module(), function(), [any()], timeout())
                   -> [{node(), any()}].
multi_rpc_ann(Nodes, Mod, Fun, Args, Timeout) ->
    Results = multi_rpc(Nodes, Mod, Fun, Args, Timeout),
    lists:zip(Nodes, Results).

%% @doc Similar to {@link rpc:multicall/4}. Performs an RPC call to a list
%%      of nodes in parallel, returning a list of results as well as a list
%%      of nodes that are down/unreachable. The results will be returned in
%%      the same order as the input list, and each result is tagged with the
%%      corresponding node name.
-spec multicall_ann([node()], module(), function(), [any()])
                   -> {Results :: [{node(), any()}], Down :: [node()]}.
multicall_ann(Nodes, Mod, Fun, Args) ->
    multicall_ann(Nodes, Mod, Fun, Args, infinity).

%% @doc Similar to {@link rpc:multicall/6}. Performs an RPC call to a list
%%      of nodes in parallel, returning a list of results as well as a list
%%      of nodes that are down/unreachable. The results will be returned in
%%      the same order as the input list, and each result is tagged with the
%%      corresponding node name.
-spec multicall_ann([node()], module(), function(), [any()], timeout())
                   -> {Results :: [{node(), any()}], Down :: [node()]}.
multicall_ann(Nodes, Mod, Fun, Args, Timeout) ->
    L = multi_rpc_ann(Nodes, Mod, Fun, Args, Timeout),
    {Results, DownAnn} =
        lists:partition(fun({_, Result}) ->
                                Result /= {badrpc, nodedown}
                        end, L),
    {Down, _} = lists:unzip(DownAnn),
    {Results, Down}.

%% @doc Convert a list of elements into an N-ary tree. This conversion
%%      works by treating the list as an array-based tree where, for
%%      example in a binary 2-ary tree, a node at index i has children
%%      2i and 2i+1. The conversion also supports a "cycles" mode where
%%      the array is logically wrapped around to ensure leaf nodes also
%%      have children by giving them backedges to other elements.
-spec build_tree(N :: integer(), Nodes :: [term()], Opts :: [term()])
                -> orddict:orddict(Node :: term(), Children :: [term()]).
build_tree(N, Nodes, Opts) ->
    case lists:member(cycles, Opts) of
        true -> 
            Expand = lists:flatten(lists:duplicate(N+1, Nodes));
        false ->
            Expand = Nodes
    end,
    {Tree, _} =
        lists:foldl(fun(Elm, {Result, Worklist}) ->
                            Len = erlang:min(N, length(Worklist)),
                            {Children, Rest} = lists:split(Len, Worklist),
                            NewResult = [{Elm, Children} | Result],
                            {NewResult, Rest}
                    end, {[], tl(Expand)}, Nodes),
    orddict:from_list(Tree).

orddict_delta(A, B) ->
    %% Pad both A and B to the same length
    DummyA = [{Key, '$none'} || {Key, _} <- B],
    A2 = orddict:merge(fun(_, Value, _) ->
                               Value
                       end, A, DummyA),

    DummyB = [{Key, '$none'} || {Key, _} <- A],
    B2 = orddict:merge(fun(_, Value, _) ->
                               Value
                       end, B, DummyB),

    %% Merge and filter out equal values
    Merged = orddict:merge(fun(_, AVal, BVal) ->
                                   {AVal, BVal}
                           end, A2, B2),
    Diff = orddict:filter(fun(_, {Same, Same}) ->
                                  false;
                             (_, _) ->
                                  true
                          end, Merged),
    Diff.

shuffle(L) ->
    N = 134217727, %% Largest small integer on 32-bit Erlang
    L2 = [{random:uniform(N), E} || E <- L],
    L3 = [E || {_, E} <- lists:sort(L2)],
    L3.

%% Returns a forced-lowercase architecture for this node
-spec get_arch () -> string().
get_arch () -> string:to_lower(erlang:system_info(system_architecture)).

%% Checks if this node is of a given architecture
-spec is_arch (atom()) -> boolean().
is_arch (linux) -> string:str(get_arch(),"linux") > 0;
is_arch (darwin) -> string:str(get_arch(),"darwin") > 0;
is_arch (sunos) -> string:str(get_arch(),"sunos") > 0;
is_arch (osx) -> is_arch(darwin);
is_arch (solaris) -> is_arch(sunos);
is_arch (Arch) -> throw({unsupported_architecture,Arch}).

format_ip_and_port(Ip, Port) when is_list(Ip) ->
    lists:flatten(io_lib:format("~s:~p",[Ip,Port]));
format_ip_and_port(Ip, Port) when is_tuple(Ip) ->
    lists:flatten(io_lib:format("~s:~p",[inet_parse:ntoa(Ip),
                                         Port])).
peername(Socket, Transport) ->
    case Transport:peername(Socket) of
        {ok, {Ip, Port}} ->
            format_ip_and_port(Ip, Port);
        {error, Reason} ->
            %% just return a string so JSON doesn't blow up
            lists:flatten(io_lib:format("error:~p", [Reason]))
    end.

sockname(Socket, Transport) ->
    case Transport:sockname(Socket) of
        {ok, {Ip, Port}} ->
            format_ip_and_port(Ip, Port);
        {error, Reason} ->
            %% just return a string so JSON doesn't blow up
            lists:flatten(io_lib:format("error:~p", [Reason]))
    end.

%% @doc Convert a #riak_core_fold_req_v? record to the cluster's maximum
%%      supported record version.

make_fold_req(#riak_core_fold_req_v1{foldfun=FoldFun, acc0=Acc0}) ->
    make_fold_req(FoldFun, Acc0, false, []);
make_fold_req(?FOLD_REQ{foldfun=FoldFun, acc0=Acc0,
                       forwardable=Forwardable, opts=Opts}) ->
    make_fold_req(FoldFun, Acc0, Forwardable, Opts).

make_fold_req(FoldFun, Acc0) ->
    make_fold_req(FoldFun, Acc0, false, []).

make_fold_req(FoldFun, Acc0, Forwardable, Opts) ->
    make_fold_reqv(riak_core_capability:get({riak_core, fold_req_version}, v1),
                   FoldFun, Acc0, Forwardable, Opts).

%% @doc Force a #riak_core_fold_req_v? record to the latest version,
%%      regardless of cluster support

make_newest_fold_req(#riak_core_fold_req_v1{foldfun=FoldFun, acc0=Acc0}) ->
    make_fold_reqv(v2, FoldFun, Acc0, false, []);
make_newest_fold_req(?FOLD_REQ{} = F) ->
    F.

%% @private
make_fold_reqv(v1, FoldFun, Acc0, _Forwardable, _Opts)
  when is_function(FoldFun, 3) ->
    #riak_core_fold_req_v1{foldfun=FoldFun, acc0=Acc0};
make_fold_reqv(v2, FoldFun, Acc0, Forwardable, Opts)
  when is_function(FoldFun, 3)
       andalso (Forwardable == true orelse Forwardable == false)
       andalso is_list(Opts) ->
    ?FOLD_REQ{foldfun=FoldFun, acc0=Acc0,
              forwardable=Forwardable, opts=Opts}.

%% ===================================================================
%% EUnit tests
%% ===================================================================
-ifdef(TEST).

moment_test() ->
    M1 = riak_core_util:moment(),
    M2 = riak_core_util:moment(),
    ?assert(M2 >= M1).

clientid_uniqueness_test() ->
    ClientIds = [mkclientid('somenode@somehost') || _I <- lists:seq(0, 10000)],
    length(ClientIds) =:= length(sets:to_list(sets:from_list(ClientIds))).

build_tree_test() ->
    Flat = [1,
            11, 12,
            111, 112, 121, 122,
            1111, 1112, 1121, 1122, 1211, 1212, 1221, 1222],

    %% 2-ary tree decomposition
    ATree = [{1,    [  11,   12]},
             {11,   [ 111,  112]},
             {12,   [ 121,  122]},
             {111,  [1111, 1112]},
             {112,  [1121, 1122]},
             {121,  [1211, 1212]},
             {122,  [1221, 1222]},
             {1111, []},
             {1112, []},
             {1121, []},
             {1122, []},
             {1211, []},
             {1212, []},
             {1221, []},
             {1222, []}],

    %% 2-ary tree decomposition with cyclic wrap-around
    CTree = [{1,    [  11,   12]},
             {11,   [ 111,  112]},
             {12,   [ 121,  122]},
             {111,  [1111, 1112]},
             {112,  [1121, 1122]},
             {121,  [1211, 1212]},
             {122,  [1221, 1222]},
             {1111, [   1,   11]},
             {1112, [  12,  111]},
             {1121, [ 112,  121]},
             {1122, [ 122, 1111]},
             {1211, [1112, 1121]},
             {1212, [1122, 1211]},
             {1221, [1212, 1221]},
             {1222, [1222,    1]}],

    ?assertEqual(ATree, build_tree(2, Flat, [])),
    ?assertEqual(CTree, build_tree(2, Flat, [cycles])),
    ok.


counter_loop(N) ->
    receive
        {up, Pid} ->
            N2=N+1,
            Pid ! {counter_value, N2},
            counter_loop(N2);
        down ->
            counter_loop(N-1);
        exit ->
            exit(normal)
    end.

incr_counter(CounterPid) ->
    CounterPid ! {up, self()},
    receive
        {counter_value, N} -> N
    after
        3000 ->
            ?assert(false)
    end.

decr_counter(CounterPid) ->
    CounterPid ! down.

bounded_pmap_test_() ->
    Fun1 = fun(X) -> X+2 end,
    Tests =
    fun(CountPid) ->
        GFun = fun(Max) ->
                    fun(X) ->
                            ?assert(incr_counter(CountPid) =< Max),
                            timer:sleep(1),
                            decr_counter(CountPid),
                            Fun1(X)
                    end
               end,
        [
         fun() ->
             ?assertEqual(lists:seq(Fun1(1), Fun1(N)),
                          pmap(GFun(MaxP),
                               lists:seq(1, N), MaxP))
         end ||
         MaxP <- lists:seq(1,20),
         N <- lists:seq(0,10)
        ]
    end,
    {setup,
      fun() ->
          Pid = spawn_link(?MODULE, counter_loop, [0]),
          monitor(process, Pid),
          Pid
      end,
      fun(Pid) ->
          Pid ! exit,
          receive
              {'DOWN', _Ref, process, Pid, _Info} -> ok
          after
                  3000 ->
                  ?debugMsg("pmap counter process did not go down in time"),
                  ?assert(false)
          end,
          ok
      end,
      Tests
     }.

make_fold_req_test_() ->
    {setup,
     fun() ->
             meck:new(riak_core_capability, [passthrough])
     end,
     fun(_) ->
             meck:unload(riak_core_capability)
     end,
     [
      fun() ->
              FoldFun = fun(_, _, _) -> ok end,
              Acc0 = acc0,
              Forw = true,
              Opts = [opts],
              F_1 = #riak_core_fold_req_v1{foldfun=FoldFun, acc0=Acc0},
              F_2 = #riak_core_fold_req_v2{foldfun=FoldFun, acc0=Acc0,
                                           forwardable=Forw, opts=Opts},
              F_2_default = #riak_core_fold_req_v2{foldfun=FoldFun, acc0=Acc0,
                                                   forwardable=false, opts=[]},
              Newest = fun() -> F_2_default = make_newest_fold_req(F_1),
                                F_2         = make_newest_fold_req(F_2),
                                ok
                       end,

              meck:expect(riak_core_capability, get,
                          fun(_, _) -> v1 end),
              F_1         = make_fold_req(F_1),
              F_1         = make_fold_req(F_2),
              F_1         = make_fold_req(FoldFun, Acc0),
              F_1         = make_fold_req(FoldFun, Acc0, Forw, Opts),
              ok = Newest(),

              meck:expect(riak_core_capability, get,
                          fun(_, _) -> v2 end),
              F_2_default = make_fold_req(F_1),
              F_2         = make_fold_req(F_2),
              F_2_default = make_fold_req(FoldFun, Acc0),
              F_2         = make_fold_req(FoldFun, Acc0, Forw, Opts),
              ok = Newest()
      end
     ]
    }.

-endif.
<|MERGE_RESOLUTION|>--- conflicted
+++ resolved
@@ -187,11 +187,6 @@
 -ifndef(old_hash).
 sha(Bin) ->
     crypto:hash(sha, Bin).
-<<<<<<< HEAD
--else.
-sha(Bin) ->
-    crypto:sha(Bin).
-=======
 
 md5(Bin) ->
     crypto:hash(md5, Bin).
@@ -201,7 +196,6 @@
 
 md5(Bin) ->
     crypto:md5(Bin).
->>>>>>> 965cb4ed
 -endif.
 
 %% @spec unique_id_62() -> string()
