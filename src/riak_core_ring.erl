--- conflicted
+++ resolved
@@ -90,9 +90,6 @@
          future_indices/2,
          future_ring/1,
          disowning_indices/2,
-         reassign_indices/1,
-         cancel_transfers/1,
-         finish_transfers/1,
          pending_changes/1,
          next_owner/1,
          next_owner/2,
@@ -584,28 +581,11 @@
             State
     end.
 
-clear_member_meta(Node, State, Member) ->
-    Members = State?CHSTATE.members,
-    case orddict:is_key(Member, Members) of
-        true ->
-            Members2 = orddict:update(Member,
-                                      fun({Status, VC, _MD}) ->
-                                              {Status,
-                                               vclock:increment(Node, VC),
-                                               orddict:new()}
-                                      end,
-                                      Members),
-            State?CHSTATE{members=Members2};
-        false ->
-            State
-    end.
-
 add_member(PNode, State, Node) ->
     set_member(PNode, State, Node, joining).
 
 remove_member(PNode, State, Node) ->
-    State2 = clear_member_meta(PNode, State, Node),
-    set_member(PNode, State2, Node, invalid).
+    set_member(PNode, State, Node, invalid).
 
 leave_member(PNode, State, Node) ->
     set_member(PNode, State, Node, leaving).
@@ -843,45 +823,7 @@
                         end, 1, Indices),
             io:format(Out, "~n", [])
     end.
-
-%% @doc Reassign indices 
-reassign_indices(CState=?CHSTATE{next=Next}) ->
-    Invalid = get_members(CState?CHSTATE.members, [invalid]),
-    CState2 =
-        lists:foldl(fun(Node, CState0) ->
-                            remove_node(CState0, Node, invalid)
-                    end, CState, Invalid),
-    CState3 = case Next of
-                  [] ->
-                      Leaving = get_members(CState?CHSTATE.members, [leaving]),
-                      lists:foldl(fun(Node, CState0) ->
-                                          remove_node(CState0, Node, leaving)
-                                  end, CState2, Leaving);
-                  _ ->
-                      CState2
-              end,
-    Owners1 = all_owners(CState),
-    Owners2 = all_owners(CState3),
-    RingChanged = (Owners1 /= Owners2),
-    NextChanged = (Next /= CState3?CHSTATE.next),
-    {RingChanged or NextChanged, CState3}.
-
-%% @doc Return a ring with all transfers completed - for claim sim
-finish_transfers(Ring) ->
-    Pending = riak_core_ring:pending_changes(Ring),
-    Owners1 = riak_core_ring:all_owners(Ring),
-    Owners2 = [{Idx,NOwner} || {Idx,_,NOwner,_,_} <- Pending],
-    Owners3 = lists:ukeysort(1, Owners2++Owners1),
-    CH1 = Ring?CHSTATE.chring,
-    CH2 = {element(1,CH1), Owners3},
-    Ring2 = Ring?CHSTATE{chring=CH2},
-    Ring3 = Ring2?CHSTATE{next=[]},
-    Ring3.
-
-%% @doc Return a ring with all transfers cancelled - for claim sim
-cancel_transfers(Ring) ->
-    Ring?CHSTATE{next=[]}.
-
+ 
 %% ===================================================================
 %% Legacy reconciliation
 %% ===================================================================
@@ -964,317 +906,10 @@
         false ->
             CState;
         true ->
-<<<<<<< HEAD
-            {C1, CState2} = maybe_update_claimant(Node, CState),
-            {C2, CState3} = maybe_handle_joining(Node, CState2),
-            case C2 of
-                true ->
-                    Changed = true,
-                    CState5 = CState3;
-                false ->
-                    {C3, CState4} = maybe_update_ring(Node, CState3),
-                    {C4, CState5} = maybe_remove_exiting(Node, CState4),
-                    Changed = (C1 or C2 or C3 or C4)
-            end,
-
-            %% Start/stop converge and rebalance delay timers
-            %% (converge delay)
-            %%   -- Starts when claimant changes the ring
-            %%   -- Stops when the ring converges (ring_ready)
-            %% (rebalance delay)
-            %%   -- Starts when next changes from empty to non-empty
-            %%   -- Stops when next changes from non-empty to empty
-            %%
-            IsClaimant = (CState5?CHSTATE.claimant =:= Node),
-            WasPending = ([] /= pending_changes(CState)),
-            IsPending  = ([] /= pending_changes(CState5)),
-
-            %% Outer case statement already checks for ring_ready
-            case {IsClaimant, Changed} of
-                {true, true} ->
-                    riak_core_stat:update(converge_timer_end),
-                    riak_core_stat:update(converge_timer_begin);
-                {true, false} ->
-                    riak_core_stat:update(converge_timer_end);
-                _ ->
-                    ok
-            end,
-
-            case {IsClaimant, WasPending, IsPending} of
-                {true, false, true} ->
-                    riak_core_stat:update(rebalance_timer_begin);
-                {true, true, false} ->
-                    riak_core_stat:update(rebalance_timer_end);
-                _ ->
-                    ok
-            end,
-
-            %% Set cluster name if it is undefined
-            case {IsClaimant, cluster_name(CState5)} of
-                {true, undefined} ->
-                    ClusterName = {Node, erlang:now()},
-                    riak_core_util:rpc_every_member(riak_core_ring_manager,
-                                                    set_cluster_name,
-                                                    [ClusterName],
-                                                    1000),
-                    ok;
-                _ ->
-                    ClusterName = cluster_name(CState5),
-                    ok
-            end,
-
-            case Changed of
-                true ->
-                    VClock = vclock:increment(Node, CState5?CHSTATE.vclock),
-                    CState5?CHSTATE{vclock=VClock, clustername=ClusterName};
-                false ->
-                    CState5
-            end
-    end.
-
-%% @private
-maybe_update_claimant(Node, CState) ->
-    Members = get_members(CState?CHSTATE.members, [valid, leaving]),
-    Claimant = CState?CHSTATE.claimant,
-    RVsn = CState?CHSTATE.rvsn,
-    NextClaimant = hd(Members ++ [undefined]),
-    ClaimantMissing = not lists:member(Claimant, Members),
-
-    case {ClaimantMissing, NextClaimant} of
-        {true, Node} ->
-            %% Become claimant
-            RVsn2 = vclock:increment(Claimant, RVsn),
-            CState2 = CState?CHSTATE{claimant=Node, rvsn=RVsn2},
-            {true, CState2};
-        _ ->
-            {false, CState}
-    end.
-
-%% @private
-maybe_update_ring(Node, CState) ->
-    Claimant = CState?CHSTATE.claimant,
-    case Claimant of
-        Node ->
-            case claiming_members(CState) of
-                [] ->
-                    %% Consider logging an error/warning here or even
-                    %% intentionally crashing. This state makes no logical
-                    %% sense given that it represents a cluster without any
-                    %% active nodes.
-                    {false, CState};
-                _ ->
-                    {Changed, CState2} = update_ring(Node, CState),
-                    {Changed, CState2}
-            end;
-        _ ->
-            {false, CState}
-    end.
-
-%% @private
-maybe_remove_exiting(Node, CState) ->
-    Claimant = CState?CHSTATE.claimant,
-    case Claimant of
-        Node ->
-            %% Change exiting nodes to invalid, skipping this node.
-            Exiting = get_members(CState?CHSTATE.members, [exiting]) -- [Node],
-            Changed = (Exiting /= []),
-            CState2 =
-                lists:foldl(fun(ENode, CState0) ->
-                                    %% Tell exiting node to shutdown.
-                                    CName = cluster_name(CState),
-                                    riak_core_ring_manager:refresh_ring(ENode,
-                                                                        CName),
-                                    CState01 =
-                                        clear_member_meta(Node, CState0, ENode),
-                                    set_member(Node, CState01, ENode,
-                                               invalid, same_vclock)
-                            end, CState, Exiting),
-            {Changed, CState2};
-        _ ->
-            {false, CState}
-    end.
-
-%% @private
-maybe_handle_joining(Node, CState) ->
-    Claimant = CState?CHSTATE.claimant,
-    case Claimant of
-        Node ->
-            Joining = get_members(CState?CHSTATE.members, [joining]),
-            Changed = (Joining /= []),
-            CState2 =
-                lists:foldl(fun(JNode, CState0) ->
-                                    set_member(Node, CState0, JNode,
-                                               valid, same_vclock)
-                            end, CState, Joining),
-            {Changed, CState2};
-        _ ->
-            {false, CState}
-    end.
-
-%% @private
-update_ring(CNode, CState) ->
-    Next0 = CState?CHSTATE.next,
-
-    ?ROUT("Members: ~p~n", [CState?CHSTATE.members]),
-    ?ROUT("Updating ring :: next0 : ~p~n", [Next0]),
-
-    %% Remove tuples from next for removed nodes
-    InvalidMembers = get_members(CState?CHSTATE.members, [invalid]),
-    Next2 = lists:filter(fun(NInfo) ->
-                                 {Owner, NextOwner, _} = next_owner(NInfo),
-                                 not lists:member(Owner, InvalidMembers) and
-                                 not lists:member(NextOwner, InvalidMembers)
-                         end, Next0),
-    CState2 = CState?CHSTATE{next=Next2},
-
-    %% Transfer ownership after completed handoff
-    {RingChanged1, CState3} = transfer_ownership(CState2),
-    ?ROUT("Updating ring :: next1 : ~p~n", [CState3?CHSTATE.next]),
-
-    %% Ressign leaving/inactive indices
-    {RingChanged2, CState4} = reassign_indices(CState3),
-    ?ROUT("Updating ring :: next2 : ~p~n", [CState4?CHSTATE.next]),
-
-    %% Rebalance the ring as necessary
-    Next3 = rebalance_ring(CNode, CState4),
-    lager:debug("Pending ownership transfers: ~b~n",
-                [length(pending_changes(CState4))]),
-    
-    %% Remove transfers to/from down nodes
-    Next4 = handle_down_nodes(CState4, Next3),
-
-    NextChanged = (Next0 /= Next4),
-    Changed = (NextChanged or RingChanged1 or RingChanged2),
-    case Changed of
-        true ->
-            OldS = ordsets:from_list([{Idx,O,NO} || {Idx,O,NO,_,_} <- Next0]),
-            NewS = ordsets:from_list([{Idx,O,NO} || {Idx,O,NO,_,_} <- Next4]),
-            Diff = ordsets:subtract(NewS, OldS),
-            [log(next, NChange) || NChange <- Diff],
-            RVsn2 = vclock:increment(CNode, CState4?CHSTATE.rvsn),
-            ?ROUT("Updating ring :: next3 : ~p~n", [Next4]),
-            {true, CState4?CHSTATE{next=Next4, rvsn=RVsn2}};
-        false ->
-            {false, CState}
-    end.
-
-%% @private
-transfer_ownership(CState=?CHSTATE{next=Next}) ->
-    %% Remove already completed and transfered changes
-    Next2 = lists:filter(fun(NInfo={Idx, _, _, _, _}) ->
-                                 {_, NewOwner, S} = next_owner(NInfo),
-                                 not ((S == complete) and
-                                      (index_owner(CState, Idx) =:= NewOwner))
-                         end, Next),
-
-    CState2 = lists:foldl(
-                fun(NInfo={Idx, _, _, _, _}, CState0) ->
-                        case next_owner(NInfo) of
-                            {_, Node, complete} ->
-                                log(ownership, {Idx, Node, CState0}),
-                                riak_core_ring:transfer_node(Idx, Node,
-                                                             CState0);
-                            _ ->
-                                CState0
-                        end
-                end, CState, Next2),
-
-    NextChanged = (Next2 /= Next),
-    RingChanged = (all_owners(CState) /= all_owners(CState2)),
-    Changed = (NextChanged or RingChanged),
-    {Changed, CState2?CHSTATE{next=Next2}}.
-
-%% @private
-rebalance_ring(_CNode, CState=?CHSTATE{next=[]}) ->
-    CState2 = riak_core_claim:claim(CState),
-    Owners1 = all_owners(CState),
-    Owners2 = all_owners(CState2),
-    Owners3 = lists:zip(Owners1, Owners2),
-    Next = [{Idx, PrevOwner, NewOwner, [], awaiting}
-            || {{Idx, PrevOwner}, {Idx, NewOwner}} <- Owners3,
-               PrevOwner /= NewOwner],
-    Next;
-rebalance_ring(_CNode, _CState=?CHSTATE{next=Next}) ->
-    Next.
-
-%% @private
-handle_down_nodes(CState, Next) ->
-    LeavingMembers = get_members(CState?CHSTATE.members, [leaving, invalid]),
-    DownMembers = get_members(CState?CHSTATE.members, [down]),
-    Next2 = [begin
-                 OwnerLeaving = lists:member(O, LeavingMembers),
-                 NextDown = lists:member(NO, DownMembers),
-                 case (OwnerLeaving and NextDown) of
-                     true ->
-                         Active = riak_core_ring:active_members(CState) -- [O],
-                         RNode = lists:nth(random:uniform(length(Active)),
-                                           Active),
-                         {Idx, O, RNode, Mods, Status};
-                     _ ->
-                         T
-                 end
-             end || T={Idx, O, NO, Mods, Status} <- Next],
-    Next3 = [T || T={_, O, NO, _, _} <- Next2,
-                  not lists:member(O, DownMembers),
-                  not lists:member(NO, DownMembers)],
-    Next3.
-
-%% @private
-all_next_owners(?CHSTATE{next=Next}) ->
-    [{Idx, NextOwner} || {Idx, _, NextOwner, _, _} <- Next].
-
-%% @private
-change_owners(CState, Reassign) ->
-    lists:foldl(fun({Idx, NewOwner}, CState0) ->
-                        riak_core_ring:transfer_node(Idx, NewOwner, CState0)
-                end, CState, Reassign).
-
-%% @private
-remove_node(CState, Node, Status) ->
-    Indices = indices(CState, Node),
-    remove_node(CState, Node, Status, Indices).
-
-%% @private
-remove_node(CState, _Node, _Status, []) ->
-    CState;
-remove_node(CState, Node, Status, Indices) ->
-    CStateT1 = change_owners(CState, all_next_owners(CState)),
-    CStateT2 = riak_core_gossip:remove_from_cluster(CStateT1, Node),
-    Owners1 = all_owners(CState),
-    Owners2 = all_owners(CStateT2),
-    Owners3 = lists:zip(Owners1, Owners2),
-    RemovedIndices = case Status of
-                         invalid ->
-                             Indices;
-                         leaving ->
-                             []
-                     end,
-    Reassign = [{Idx, NewOwner} || {Idx, NewOwner} <- Owners2,
-                                   lists:member(Idx, RemovedIndices)],
-    Next = [{Idx, PrevOwner, NewOwner, [], awaiting}
-            || {{Idx, PrevOwner}, {Idx, NewOwner}} <- Owners3,
-               PrevOwner /= NewOwner,
-               not lists:member(Idx, RemovedIndices)],
-
-    [log(reassign, {Idx, NewOwner, CState}) || {Idx, NewOwner} <- Reassign],
-
-    %% Unlike rebalance_ring, remove_node can be called when Next is non-empty,
-    %% therefore we need to merge the values. Original Next has priority.
-    Next2 = lists:ukeysort(1, CState?CHSTATE.next ++ Next),
-    CState2 = change_owners(CState, Reassign),
-    CState2?CHSTATE{next=Next2}.
-
-%% ====================================================================
-%% Internal functions
-%% ====================================================================
-
-%% @private
-=======
             riak_core_claimant:ring_changed(Node, CState)
     end.
 
 %% @private
->>>>>>> 952dd274
 merge_meta(M1,M2) ->
     dict:merge(fun(_,D1,D2) -> pick_val(D1,D2) end, M1, M2).
 
