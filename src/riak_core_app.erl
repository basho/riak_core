%% -------------------------------------------------------------------
%%
%% riak_core: Core Riak Application
%%
%% Copyright (c) 2007-2016 Basho Technologies, Inc.
%%
%% This file is provided to you under the Apache License,
%% Version 2.0 (the "License"); you may not use this file
%% except in compliance with the License.  You may obtain
%% a copy of the License at
%%
%%   http://www.apache.org/licenses/LICENSE-2.0
%%
%% Unless required by applicable law or agreed to in writing,
%% software distributed under the License is distributed on an
%% "AS IS" BASIS, WITHOUT WARRANTIES OR CONDITIONS OF ANY
%% KIND, either express or implied.  See the License for the
%% specific language governing permissions and limitations
%% under the License.
%%
%% -------------------------------------------------------------------

-module(riak_core_app).

-behaviour(application).

%% Application callbacks
-export([start/2, stop/1]).

%% ===================================================================
%% Application callbacks
%% ===================================================================

start(_StartType, _StartArgs) ->
    %% Don't add our system_monitor event handler here.  Instead, let
    %% riak_core_sysmon_minder start it, because that process can act
    %% on any handler crash notification, whereas we cannot.

    maybe_delay_start(),
    ok = validate_ring_state_directory_exists(),
    ok = safe_register_cluster_info(),
    ok = add_bucket_defaults(),

    start_riak_core_sup().

stop(_State) ->
    lager:info("Stopped  application riak_core.\n", []),
    ok.

maybe_delay_start() ->
    case application:get_env(riak_core, delayed_start) of
        {ok, Delay} ->
            lager:info("Delaying riak_core startup as requested"),
            timer:sleep(Delay);
        _ ->
            ok
    end.

validate_ring_state_directory_exists() ->
    riak_core_util:start_app_deps(riak_core),
    RingStateDir = app_helper:get_env(riak_core, ring_state_dir),
    case filelib:ensure_dir(filename:join(RingStateDir, "dummy")) of
        ok ->
            ok;
        {error, RingReason} ->
            lager:critical(
              "Ring state directory ~p does not exist, " "and could not be created: ~p",
              [RingStateDir, lager:posix_error(RingReason)]),
            throw({error, invalid_ring_state_dir})
    end.

safe_register_cluster_info() ->
    %% Register our cluster_info app callback modules, with catch if
    %% the app is missing or packaging is broken.
    catch cluster_info:register_app(riak_core_cinfo_core),
    ok.

add_bucket_defaults() ->
    %% add these defaults now to supplement the set that may have been
    %% configured in app.config
    riak_core_bucket:append_bucket_defaults(riak_core_bucket_type:defaults(default_type)),
    ok.

start_riak_core_sup() ->
    %% Spin up the supervisor; prune ring files as necessary
    case riak_core_sup:start_link() of
        {ok, Pid} ->
<<<<<<< HEAD
            riak_core:register(riak_core, [{stat_mod, riak_core_stat},
                                           {permissions, [get_bucket,
                                                          set_bucket,
                                                          get_bucket_type,
                                                          set_bucket_type]}]),
            ok = riak_core_ring_events:add_guarded_handler(riak_core_ring_handler, []),

            riak_core_capability:register({riak_core, vnode_routing},
                                          [proxy, legacy],
                                          legacy,
                                          {riak_core,
                                           legacy_vnode_routing,
                                           [{true, legacy}, {false, proxy}]}),
            riak_core_capability:register({riak_core, staged_joins},
                                          [true, false],
                                          false),
            riak_core_capability:register({riak_core, resizable_ring},
                                          [true, false],
                                          false),
            riak_core_capability:register({riak_core, fold_req_version},
                                          [v2, v1],
                                          v1),
            riak_core_capability:register({riak_core, security},
                                          [true, false],
                                          false),
            riak_core_capability:register({riak_core, bucket_types},
                                          [true, false],
                                          false),
            riak_core_capability:register({riak_core, net_ticktime},
                                          [true, false],
                                          false),
            riak_core_capability:register({riak_core, job_version},
                                          riak_core_job:versions() ++ [false],
                                          false),

            riak_core_cli_registry:load_schema(),
            riak_core_cli_registry:register_node_finder(),
            riak_core_cli_registry:register_cli(),

            riak_core_throttle:init(),
=======
            ok = register_applications(),
            ok = add_ring_event_handler(),

            ok = register_capabilities(),
            ok = init_cli_registry(),
            ok = riak_core_throttle:init(),
>>>>>>> f589d276

            {ok, Pid};
        {error, Reason} ->
            {error, Reason}
    end.

register_applications() ->
    riak_core:register(riak_core, [{stat_mod, riak_core_stat},
                                   {permissions, [get_bucket,
                                                  set_bucket,
                                                  get_bucket_type,
                                                  set_bucket_type]}]),
    ok.

add_ring_event_handler() ->
    ok = riak_core_ring_events:add_guarded_handler(riak_core_ring_handler, []).

init_cli_registry() ->
    riak_core_cli_registry:load_schema(),
    riak_core_cli_registry:register_node_finder(),
    riak_core_cli_registry:register_cli(),
    ok.

register_capabilities() ->
    Capabilities = [[{riak_core, vnode_routing},
                     [proxy, legacy],
                     legacy,
                     {riak_core,
                      legacy_vnode_routing,
                      [{true, legacy}, {false, proxy}]}],
                    [{riak_core, staged_joins},
                     [true, false],
                     false],
                    [{riak_core, resizable_ring},
                     [true, false],
                     false],
                    [{riak_core, fold_req_version},
                     [v2, v1],
                     v1],
                    [{riak_core, security},
                     [true, false],
                     false],
                    [{riak_core, bucket_types},
                     [true, false],
                     false],
                    [{riak_core, net_ticktime},
                     [true, false],
                     false]],
    lists:foreach(
      fun(Capability) ->
              apply(riak_core_capability, register, Capability)
      end,
      Capabilities),
    ok.<|MERGE_RESOLUTION|>--- conflicted
+++ resolved
@@ -85,56 +85,12 @@
     %% Spin up the supervisor; prune ring files as necessary
     case riak_core_sup:start_link() of
         {ok, Pid} ->
-<<<<<<< HEAD
-            riak_core:register(riak_core, [{stat_mod, riak_core_stat},
-                                           {permissions, [get_bucket,
-                                                          set_bucket,
-                                                          get_bucket_type,
-                                                          set_bucket_type]}]),
-            ok = riak_core_ring_events:add_guarded_handler(riak_core_ring_handler, []),
-
-            riak_core_capability:register({riak_core, vnode_routing},
-                                          [proxy, legacy],
-                                          legacy,
-                                          {riak_core,
-                                           legacy_vnode_routing,
-                                           [{true, legacy}, {false, proxy}]}),
-            riak_core_capability:register({riak_core, staged_joins},
-                                          [true, false],
-                                          false),
-            riak_core_capability:register({riak_core, resizable_ring},
-                                          [true, false],
-                                          false),
-            riak_core_capability:register({riak_core, fold_req_version},
-                                          [v2, v1],
-                                          v1),
-            riak_core_capability:register({riak_core, security},
-                                          [true, false],
-                                          false),
-            riak_core_capability:register({riak_core, bucket_types},
-                                          [true, false],
-                                          false),
-            riak_core_capability:register({riak_core, net_ticktime},
-                                          [true, false],
-                                          false),
-            riak_core_capability:register({riak_core, job_version},
-                                          riak_core_job:versions() ++ [false],
-                                          false),
-
-            riak_core_cli_registry:load_schema(),
-            riak_core_cli_registry:register_node_finder(),
-            riak_core_cli_registry:register_cli(),
-
-            riak_core_throttle:init(),
-=======
             ok = register_applications(),
             ok = add_ring_event_handler(),
 
             ok = register_capabilities(),
             ok = init_cli_registry(),
             ok = riak_core_throttle:init(),
->>>>>>> f589d276
-
             {ok, Pid};
         {error, Reason} ->
             {error, Reason}
@@ -181,10 +137,12 @@
                      false],
                     [{riak_core, net_ticktime},
                      [true, false],
-                     false]],
+                     false],
+                    [{riak_core, job_version},
+                     riak_core_job:versions() ++ [false],
+                     false]
+    ],
     lists:foreach(
-      fun(Capability) ->
-              apply(riak_core_capability, register, Capability)
-      end,
-      Capabilities),
-    ok.+        fun(Capability) ->
+            ok = apply(riak_core_capability, register, Capability)
+        end, Capabilities).