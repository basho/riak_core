--- conflicted
+++ resolved
@@ -33,31 +33,32 @@
     {platform_define, "^R15", old_hash}
 ]}.
 
+{edoc_opts, [
+    {preprocess, true}
+]}.
+
 {cover_enabled, true}.
-{edoc_opts, [{preprocess, true}]}.
 {eunit_opts, [verbose]}.
-{xref_checks, []}.
-{xref_queries, [{"(XC - UC) || (XU - X - B - \"(cluster_info|dtrace)\" : Mod)", []}]}.
+
+{xref_checks, [
+    deprecated_function_calls,
+    deprecated_functions,
+    locals_not_used,
+    undefined_function_calls,
+    undefined_functions
+]}.
+{xref_queries, [
+    {"(XC - UC) || (XU - X - B - \"(cluster_info|dtrace)\" : Mod)", []}
+]}.
 
 {deps, [
-<<<<<<< HEAD
-    {lager, ".*", {git, "git://github.com/basho/lager.git", {branch, "2.x"}}},
-    {basho_stats, ".*", {git, "git://github.com/basho/basho_stats.git", {tag, "1.0.3"}}},
+    {lager, ".*", {git, "git://github.com/basho/lager.git", {branch, "master"}}},
+    {basho_stats, ".*", {git, "git://github.com/basho/basho_stats.git", {branch, "master"}}},
+    {cluster_info, ".*", {git, "git://github.com/basho/cluster_info.git", {branch, "develop"}}},
     {riak_sysmon, ".*", {git, "git://github.com/basho/riak_sysmon.git", {branch, "develop-2.2"}}},
-    {eleveldb, ".*", {git, "git://github.com/basho/eleveldb.git", {branch, "2.2"}}},
+    {eleveldb, ".*", {git, "git://github.com/basho/eleveldb.git", {branch, "2.0"}}},
     {riak_ensemble, ".*", {git, "git://github.com/basho/riak_ensemble", {branch, "develop-2.2"}}},
-    {pbkdf2, ".*", {git, "git://github.com/basho/erlang-pbkdf2.git", {tag, "2.0.0"}}},
-    {exometer_core, ".*", {git, "git://github.com/basho/exometer_core.git", {tag, "1.0.0-basho7"}}},
-    {clique, ".*", {git, "git://github.com/basho/clique.git", {tag, "0.3.6"}}}
-=======
-  {lager, ".*", {git, "git://github.com/basho/lager.git", {tag, "3.2.2"}}},
-  {poolboy, ".*", {git, "git://github.com/basho/poolboy.git", {tag, "0.8.1p3"}}},
-  {basho_stats, ".*", {git, "git://github.com/basho/basho_stats.git", {tag, "1.0.3"}}},
-  {riak_sysmon, ".*", {git, "git://github.com/basho/riak_sysmon.git", {branch, "develop-2.2"}}},
-  {eleveldb, ".*", {git, "git://github.com/basho/eleveldb.git", {tag, "2.0.29"}}},
-  {riak_ensemble, ".*", {git, "git://github.com/basho/riak_ensemble", {branch, "develop-2.2"}}},
-  {pbkdf2, ".*", {git, "git://github.com/basho/erlang-pbkdf2.git", {tag, "2.0.0"}}},
-  {exometer_core, ".*", {git, "git://github.com/basho/exometer_core.git", {tag, "1.0.0-basho8"}}},
-  {clique, ".*", {git, "git://github.com/basho/clique.git", {branch, "develop"}}}
->>>>>>> cc53e828
+    {pbkdf2, ".*", {git, "git://github.com/basho/erlang-pbkdf2.git", {branch, "master"}}},
+    {exometer_core, ".*", {git, "git://github.com/basho/exometer_core.git", {branch, "develop-2.2"}}},
+    {clique, ".*", {git, "git://github.com/basho/clique.git", {branch, "develop"}}}
 ]}.