--- conflicted
+++ resolved
@@ -5,29 +5,16 @@
 {eunit_opts, [verbose]}.
 
 {deps, [
-<<<<<<< HEAD
        {lager, "2.0.*", {git, "git://github.com/basho/lager", {tag, "2.0.1"}}},
        {poolboy, ".*", {git, "git://github.com/basho/poolboy", {tag, "0.8.1p1"}}},
        {protobuffs, "0.8.*", {git, "git://github.com/basho/erlang_protobuffs",
-                             {tag, "0.8.1"}}},
+                             {tag, "0.8.1p2"}}},
        {basho_stats, ".*", {git, "git://github.com/basho/basho_stats", {tag, "1.0.3"}}},
        {riak_sysmon, ".*", {git, "git://github.com/basho/riak_sysmon", {tag, "1.1.3"}}},
        {webmachine, ".*", {git, "git://github.com/basho/webmachine",
                           {tag, "1.10.4"}}},
-       {folsom, ".*", {git, "git://github.com/basho/folsom.git", {tag, "0.7.4p1"}}},
+       {folsom, ".*", {git, "git://github.com/basho/folsom.git", {tag, "0.7.4p3"}}},
+       {pbkdf2, ".*", {git, "git://github.com/basho/erlang-pbkdf2", {branch, "adt-cleanups"}}},
+       {eleveldb, ".*", {git, "git://github.com/basho/eleveldb.git", {branch, "master"}}},
        {ranch, "0.9.*", {git, "git://github.com/extend/ranch.git", {tag, "0.9.0"}}}
-       ]}.
-=======
-  {lager, "2.0.0", {git, "git://github.com/basho/lager", {tag, "2.0.0"}}},
-  {poolboy, ".*", {git, "git://github.com/basho/poolboy", {branch, "develop"}}},
-  {protobuffs, "0.8.*", {git, "git://github.com/basho/erlang_protobuffs",
-                              {tag, "0.8.1p2"}}},
-  {basho_stats, ".*", {git, "git://github.com/basho/basho_stats", {branch, "develop"}}},
-  {riak_sysmon, ".*", {git, "git://github.com/basho/riak_sysmon", {branch, "develop"}}},
-  {folsom, ".*", {git, "git://github.com/basho/folsom.git", {tag, "0.7.4p3"}}},
-  {ranch, "0.4.0-p1", {git, "git://github.com/basho/ranch.git", {tag, "0.4.0-p1"}}},
-  {pbkdf2, ".*", {git, "git://github.com/basho/erlang-pbkdf2", {branch, "adt-cleanups"}}},
-  {eleveldb, ".*", {git, "git://github.com/basho/eleveldb.git", {branch, "master"}}},
-  {cuttlefish, ".*", {git, "git://github.com/basho/cuttlefish", {branch, "develop"}}}
-]}.
->>>>>>> 965cb4ed
+       ]}.